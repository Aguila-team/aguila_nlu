--- conflicted
+++ resolved
@@ -36,14 +36,7 @@
 jobs:
   include:
   - stage: docs
-<<<<<<< HEAD
-    if: fork = false
-    before_install:
-      - sudo apt-get -qq update
-      - sudo apt-get install -y sshpass
-=======
     if: fork = false  # forked repository will skip building docss
->>>>>>> e0dd9faa
     install:
     - pip install sphinx==1.5.2 sphinx-autobuild==0.7.1 sphinxcontrib-versioning==2.2.1 sphinxcontrib-programoutput==0.11 nbsphinx==0.2.18
     - pip install -e git://github.com/RasaHQ/sphinx_rtd_theme.git#egg=sphinx_rtd_theme
