--- conflicted
+++ resolved
@@ -74,7 +74,6 @@
         raise ValueError("Could not locate the resource '{}'.".format(os.path.abspath(resource_name)))
 
 
-<<<<<<< HEAD
 def lazyproperty(fn):
     """Allows to avoid recomputing a property over and over. Instead the result gets stored in a local var.
     Computation of the property will happen once, on the first call of the property. All succeeding calls will use
@@ -89,7 +88,7 @@
         return getattr(self, attr_name)
 
     return _lazyprop
-=======
+
+
 def list_to_str(l, delim=", ", quote="'"):
-    return delim.join([quote + e + quote for e in l])
->>>>>>> 485f63a3
+    return delim.join([quote + e + quote for e in l])